"""Core download logic built around yt-dlp."""
from __future__ import annotations

import threading
from dataclasses import dataclass
from enum import Enum
from pathlib import Path
from typing import Any, Callable, Dict, Iterable, List, Optional

USER_AGENT = (
    "Mozilla/5.0 (Windows NT 10.0; Win64; x64) AppleWebKit/537.36 "
    "(KHTML, like Gecko) Chrome/122.0 Safari/537.36"
)

from yt_dlp.utils import DownloadError

AUDIO_FORMAT_SELECTOR = "bestaudio[ext=m4a]/bestaudio[ext=webm]/best[protocol*=https]"

try:
    from yt_dlp import YoutubeDL
except ImportError as exc:  # pragma: no cover - yt_dlp is required at runtime
    raise SystemExit(
        "yt-dlp is required to run StreamSaavy. Install it with 'pip install yt-dlp'."
    ) from exc


class DownloadMode(str, Enum):
    """Supported download modes."""

    SINGLE_SONG = "single_song"
    SINGLE_VIDEO = "single_video"
    PLAYLIST_SONGS = "playlist_songs"
    PLAYLIST_VIDEOS = "playlist_videos"
    COMPATIBILITY = "compatibility"

    @property
    def is_audio(self) -> bool:
        return self in {self.SINGLE_SONG, self.PLAYLIST_SONGS, self.COMPATIBILITY}

    @property
    def is_playlist(self) -> bool:
        return self in {self.PLAYLIST_SONGS, self.PLAYLIST_VIDEOS}

    @property
    def display_label(self) -> str:
        """Return a human friendly label for UI elements."""

        base = self.name.replace("_", " ").title()
        if self is self.COMPATIBILITY:
            return f"{base} (Audio Fallback)"
        media_type = "Audio" if self.is_audio else "Video"
        return f"{base} ({media_type})"


@dataclass
class DownloadRequest:
    """Container for download configuration."""

    url: str
    save_path: Path
    mode: DownloadMode
    audio_bitrate: str = "256K"
    video_resolution: str = "1080"
    embed_thumbnail: bool = True
    embed_metadata: bool = True
    cookies_path: Optional[Path] = None

    def normalized_audio_bitrate(self) -> str:
        bitrate = self.audio_bitrate.strip().lower()
        return bitrate if bitrate.endswith("k") else f"{bitrate}k"

    def normalized_video_resolution(self) -> str:
        return "".join(ch for ch in self.video_resolution if ch.isdigit()) or "1080"


VIDEO_FORMAT_SELECTOR_TEMPLATE = (
    "bestvideo[ext=mp4][height<={height}][fps<=60]+bestaudio[ext=m4a]/"
    "bestvideo[height<={height}][fps<=60]+bestaudio/best[ext=mp4]/best"
)


class StreamSaavyDownloader:
    """High level helper that prepares yt-dlp options and runs the download."""

    def __init__(self, logger: Optional[Callable[[str], None]] = None) -> None:
        self._logger = logger or (lambda message: None)

    def _log(self, message: str) -> None:
        self._logger(message)

    def _build_ydl_opts(self, request: DownloadRequest, hooks: Iterable[Callable[[Dict[str, Any]], None]]) -> Dict[str, Any]:
        outtmpl = str(request.save_path / "%(title)s.%(ext)s")
        opts: Dict[str, Any] = {
            "outtmpl": outtmpl,
            "progress_hooks": list(hooks),
            "concurrent_fragment_downloads": 4,
            "noplaylist": not request.mode.is_playlist,
            "quiet": True,
            "no_warnings": True,
            "ignoreerrors": request.mode == DownloadMode.COMPATIBILITY,
            "extractor_args": {"youtube": {"player_client": ["web"]}},
            "user_agent": USER_AGENT,
            "compat_opts": {"manifestless"},

        }

        if request.cookies_path is not None:
            opts["cookiefile"] = str(request.cookies_path)

        if request.mode == DownloadMode.COMPATIBILITY:
            opts.update(self._compatibility_opts(request))
        elif request.mode.is_audio:
            opts.update(self._audio_opts(request))
        else:
            opts.update(self._video_opts(request))

        postprocessors: List[Dict[str, Any]] = opts.setdefault("postprocessors", [])
        if request.embed_thumbnail and request.mode.is_audio:
            postprocessors.append({"key": "EmbedThumbnail"})
        if request.embed_metadata:
            postprocessors.append({"key": "FFmpegMetadata"})

        return opts

    def _audio_opts(self, request: DownloadRequest) -> Dict[str, Any]:
        bitrate = request.normalized_audio_bitrate()
<<<<<<< HEAD
        quality = "".join(ch for ch in bitrate if ch.isdigit()) or "256"
=======
        quality = "".join(ch for ch in bitrate if ch.isdigit()) or "192"
>>>>>>> 7d6351b4
        return {
            "format": AUDIO_FORMAT_SELECTOR,
            "postprocessors": [
                {
                    "key": "FFmpegExtractAudio",
                    "preferredcodec": "mp3",
                    "preferredquality": quality,
                }
            ],
            "postprocessor_args": {
                "FFmpegExtractAudio": ["-b:a", bitrate, "-ar", "44100"],
            },
            "final_ext": "mp3",
        }

    def _compatibility_opts(self, request: DownloadRequest) -> Dict[str, Any]:
<<<<<<< HEAD
        return self._audio_opts(request)
=======


        bitrate = request.normalized_audio_bitrate()
        return {
            "format": AUDIO_FORMAT_SELECTOR,

            "postprocessors": [
                {
                    "key": "FFmpegExtractAudio",
                    "preferredcodec": "mp3",
                    "preferredquality": bitrate,
                }
            ],
            "postprocessor_args": ["-b:a", bitrate, "-ar", "44100"],
        }
>>>>>>> 7d6351b4

    def _video_opts(self, request: DownloadRequest) -> Dict[str, Any]:
        resolution = request.normalized_video_resolution()
        format_selector = VIDEO_FORMAT_SELECTOR_TEMPLATE.format(height=resolution)
        return {
            "format": format_selector,
            "merge_output_format": "mp4",
            "postprocessors": [
                {
                    "key": "FFmpegVideoConvertor",
                    "preferredformat": "mp4",
                }
            ],
            "postprocessor_args": {
                "FFmpegVideoConvertor": [
<<<<<<< HEAD
                    "-map",
                    "0:v:0?",
                    "-map",
                    "0:a:0?",
=======
>>>>>>> 7d6351b4
                    "-vf",
                    f"scale=-2:{resolution}:force_original_aspect_ratio=decrease",
                    "-c:v",
                    "libx264",
                    "-preset",
                    "medium",
                    "-crf",
                    "19",
                    "-c:a",
                    "aac",
                    "-b:a",
                    "192k",
<<<<<<< HEAD
                    "-movflags",
                    "+faststart",
=======
>>>>>>> 7d6351b4
                ],
            },
            "final_ext": "mp4",
        }

    def download(self, request: DownloadRequest, progress_callback: Optional[Callable[[Dict[str, Any]], None]] = None) -> None:
        request.save_path.mkdir(parents=True, exist_ok=True)
        hooks = []
        if progress_callback is not None:
            hooks.append(progress_callback)
        hooks.append(self._progress_logger)

        opts = self._build_ydl_opts(request, hooks)

        self._log("Starting yt-dlp with the following options:")
        for key, value in opts.items():
            if key == "progress_hooks":
                continue
            self._log(f"  {key}: {value}")

        try:
            with YoutubeDL(opts) as ydl:
                ydl.download([request.url])
        except DownloadError as exc:
            message = str(exc)
            if "Only images are available" in message or "Requested format is not available" in message:
                self._log(
                    "⚠️ YouTube did not provide a playable video stream for the selected format. "
                    "Try switching to Compatibility mode or run 'yt-dlp -F <url>' to list supported formats."
                )
            raise

    def _progress_logger(self, status: Dict[str, Any]) -> None:
        if status.get("status") == "downloading":
            percent = status.get("_percent_str", "0%")
            speed = status.get("_speed_str", "?")
            eta = status.get("_eta_str", "?")
            self._log(f"Downloading... {percent} at {speed}, ETA {eta}")
        elif status.get("status") == "finished":
            filename = status.get("filename")
            self._log(f"Download finished: {filename}")
        elif status.get("status") == "error":
            self._log("An error occurred while downloading.")


class BackgroundDownloader:
    """Utility to run downloads without blocking the UI thread."""

    def __init__(self, downloader: StreamSaavyDownloader) -> None:
        self.downloader = downloader
        self._thread: Optional[threading.Thread] = None

    def is_running(self) -> bool:
        return self._thread is not None and self._thread.is_alive()

    def start(self, request: DownloadRequest, progress_callback: Optional[Callable[[Dict[str, Any]], None]] = None, done_callback: Optional[Callable[[Optional[Exception]], None]] = None) -> None:
        if self.is_running():
            raise RuntimeError("A download is already in progress.")

        def worker() -> None:
            error: Optional[Exception] = None
            try:
                self.downloader.download(request, progress_callback=progress_callback)
            except Exception as exc:  # pragma: no cover - propagated to UI
                error = exc
            finally:
                if done_callback is not None:
                    done_callback(error)

        self._thread = threading.Thread(target=worker, daemon=True)
        self._thread.start()<|MERGE_RESOLUTION|>--- conflicted
+++ resolved
@@ -124,11 +124,7 @@
 
     def _audio_opts(self, request: DownloadRequest) -> Dict[str, Any]:
         bitrate = request.normalized_audio_bitrate()
-<<<<<<< HEAD
-        quality = "".join(ch for ch in bitrate if ch.isdigit()) or "256"
-=======
         quality = "".join(ch for ch in bitrate if ch.isdigit()) or "192"
->>>>>>> 7d6351b4
         return {
             "format": AUDIO_FORMAT_SELECTOR,
             "postprocessors": [
@@ -145,9 +141,6 @@
         }
 
     def _compatibility_opts(self, request: DownloadRequest) -> Dict[str, Any]:
-<<<<<<< HEAD
-        return self._audio_opts(request)
-=======
 
 
         bitrate = request.normalized_audio_bitrate()
@@ -163,7 +156,6 @@
             ],
             "postprocessor_args": ["-b:a", bitrate, "-ar", "44100"],
         }
->>>>>>> 7d6351b4
 
     def _video_opts(self, request: DownloadRequest) -> Dict[str, Any]:
         resolution = request.normalized_video_resolution()
@@ -179,13 +171,6 @@
             ],
             "postprocessor_args": {
                 "FFmpegVideoConvertor": [
-<<<<<<< HEAD
-                    "-map",
-                    "0:v:0?",
-                    "-map",
-                    "0:a:0?",
-=======
->>>>>>> 7d6351b4
                     "-vf",
                     f"scale=-2:{resolution}:force_original_aspect_ratio=decrease",
                     "-c:v",
@@ -198,11 +183,6 @@
                     "aac",
                     "-b:a",
                     "192k",
-<<<<<<< HEAD
-                    "-movflags",
-                    "+faststart",
-=======
->>>>>>> 7d6351b4
                 ],
             },
             "final_ext": "mp4",
