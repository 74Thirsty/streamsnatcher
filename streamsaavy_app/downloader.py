--- conflicted
+++ resolved
@@ -124,7 +124,7 @@
 
     def _audio_opts(self, request: DownloadRequest) -> Dict[str, Any]:
         bitrate = request.normalized_audio_bitrate()
-        quality = "".join(ch for ch in bitrate if ch.isdigit()) or "256"
+        quality = "".join(ch for ch in bitrate if ch.isdigit()) or "192"
         return {
             "format": AUDIO_FORMAT_SELECTOR,
             "postprocessors": [
@@ -132,10 +132,6 @@
                     "key": "FFmpegExtractAudio",
                     "preferredcodec": "mp3",
                     "preferredquality": quality,
-<<<<<<< HEAD
-=======
-
->>>>>>> a7880176
                 }
             ],
             "postprocessor_args": {
@@ -145,9 +141,7 @@
         }
 
     def _compatibility_opts(self, request: DownloadRequest) -> Dict[str, Any]:
-<<<<<<< HEAD
-        return self._audio_opts(request)
-=======
+
 
         bitrate = request.normalized_audio_bitrate()
         return {
@@ -162,7 +156,6 @@
             ],
             "postprocessor_args": ["-b:a", bitrate, "-ar", "44100"],
         }
->>>>>>> a7880176
 
     def _video_opts(self, request: DownloadRequest) -> Dict[str, Any]:
         resolution = request.normalized_video_resolution()
