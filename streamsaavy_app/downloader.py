"""Core download logic built around yt-dlp."""
from __future__ import annotations

import threading
from dataclasses import dataclass
from enum import Enum
from pathlib import Path
from typing import Any, Callable, Dict, Iterable, List, Optional

USER_AGENT = (
    "Mozilla/5.0 (Windows NT 10.0; Win64; x64) AppleWebKit/537.36 "
    "(KHTML, like Gecko) Chrome/122.0 Safari/537.36"
)

from yt_dlp.utils import DownloadError

AUDIO_FORMAT_SELECTOR = "bestaudio[ext=m4a]/bestaudio[ext=webm]/best[protocol*=https]"

try:
    from yt_dlp import YoutubeDL
except ImportError as exc:  # pragma: no cover - yt_dlp is required at runtime
    raise SystemExit(
        "yt-dlp is required to run StreamSaavy. Install it with 'pip install yt-dlp'."
    ) from exc


class DownloadMode(str, Enum):
    """Supported download modes."""

    SINGLE_SONG = "single_song"
    SINGLE_VIDEO = "single_video"
    PLAYLIST_SONGS = "playlist_songs"
    PLAYLIST_VIDEOS = "playlist_videos"
    COMPATIBILITY = "compatibility"

    @property
    def is_audio(self) -> bool:
        return self in {self.SINGLE_SONG, self.PLAYLIST_SONGS, self.COMPATIBILITY}

    @property
    def is_playlist(self) -> bool:
        return self in {self.PLAYLIST_SONGS, self.PLAYLIST_VIDEOS}

    @property
    def display_label(self) -> str:
        """Return a human friendly label for UI elements."""

        base = self.name.replace("_", " ").title()
        if self is self.COMPATIBILITY:
            return f"{base} (Audio Fallback)"
        media_type = "Audio" if self.is_audio else "Video"
        return f"{base} ({media_type})"


@dataclass
class DownloadRequest:
    """Container for download configuration."""

    url: str
    save_path: Path
    mode: DownloadMode
    audio_bitrate: str = "256K"
    video_resolution: str = "1080"
    embed_thumbnail: bool = True
    embed_metadata: bool = True
    cookies_path: Optional[Path] = None

    def normalized_audio_bitrate(self) -> str:
        bitrate = self.audio_bitrate.strip().lower()
        return bitrate if bitrate.endswith("k") else f"{bitrate}k"

    def normalized_video_resolution(self) -> str:
        return "".join(ch for ch in self.video_resolution if ch.isdigit()) or "1080"


VIDEO_FORMAT_SELECTOR_TEMPLATE = (
    "bestvideo[ext=mp4][height<={height}][fps<=60]+bestaudio[ext=m4a]/"
    "bestvideo[height<={height}][fps<=60]+bestaudio/best[ext=mp4]/best"
)


class StreamSaavyDownloader:
    """High level helper that prepares yt-dlp options and runs the download."""

    def __init__(self, logger: Optional[Callable[[str], None]] = None) -> None:
        self._logger = logger or (lambda message: None)

    def _log(self, message: str) -> None:
        self._logger(message)

    def _build_ydl_opts(self, request: DownloadRequest, hooks: Iterable[Callable[[Dict[str, Any]], None]]) -> Dict[str, Any]:
        outtmpl = str(request.save_path / "%(title)s.%(ext)s")
        opts: Dict[str, Any] = {
            "outtmpl": outtmpl,
            "progress_hooks": list(hooks),
            "concurrent_fragment_downloads": 4,
            "noplaylist": not request.mode.is_playlist,
            "quiet": True,
            "no_warnings": True,
            "ignoreerrors": request.mode == DownloadMode.COMPATIBILITY,
            "extractor_args": {"youtube": {"player_client": ["web"]}},
            "user_agent": USER_AGENT,
            "compat_opts": {"manifestless"},

        }

        if request.cookies_path is not None:
            opts["cookiefile"] = str(request.cookies_path)

        if request.mode == DownloadMode.COMPATIBILITY:
            opts.update(self._compatibility_opts(request))
        elif request.mode.is_audio:
            opts.update(self._audio_opts(request))
        else:
            opts.update(self._video_opts(request))

        postprocessors: List[Dict[str, Any]] = opts.setdefault("postprocessors", [])
        if request.embed_thumbnail and request.mode.is_audio:
            postprocessors.append({"key": "EmbedThumbnail"})
        if request.embed_metadata:
            postprocessors.append({"key": "FFmpegMetadata"})

        return opts

    def _audio_opts(self, request: DownloadRequest) -> Dict[str, Any]:
        bitrate = request.normalized_audio_bitrate()
        quality = "".join(ch for ch in bitrate if ch.isdigit()) or "256"
        return {
            "format": AUDIO_FORMAT_SELECTOR,
            "postprocessors": [
                {
                    "key": "FFmpegExtractAudio",
                    "preferredcodec": "mp3",
<<<<<<< HEAD
                    "preferredquality": quality,
=======
                    "preferredquality": bitrate,
>>>>>>> a85bd397
                }
            ],
            "postprocessor_args": ["-b:a", bitrate, "-ar", "44100"],
        }

    def _compatibility_opts(self, request: DownloadRequest) -> Dict[str, Any]:
<<<<<<< HEAD
        return self._audio_opts(request)
=======
        bitrate = request.normalized_audio_bitrate()
        return {
            "format": AUDIO_FORMAT_SELECTOR,

            "postprocessors": [
                {
                    "key": "FFmpegExtractAudio",
                    "preferredcodec": "mp3",
                    "preferredquality": bitrate,
                }
            ],
            "postprocessor_args": ["-b:a", bitrate, "-ar", "44100"],
        }
>>>>>>> a85bd397

    def _video_opts(self, request: DownloadRequest) -> Dict[str, Any]:
        resolution = request.normalized_video_resolution()
        format_selector = VIDEO_FORMAT_SELECTOR_TEMPLATE.format(height=resolution)
        return {
            "format": format_selector,
            "merge_output_format": "mp4",
            "postprocessors": [
                {
                    "key": "FFmpegVideoConvertor",
                    "preferredformat": "mp4",
                }
            ],
            "postprocessor_args": [
                "-vf",
                f"scale=-2:{resolution}:force_original_aspect_ratio=decrease",
                "-c:v",
                "libx264",
                "-preset",
                "medium",
                "-crf",
                "19",
                "-c:a",
                "aac",
                "-b:a",
                "192k",
            ],
        }

    def download(self, request: DownloadRequest, progress_callback: Optional[Callable[[Dict[str, Any]], None]] = None) -> None:
        request.save_path.mkdir(parents=True, exist_ok=True)
        hooks = []
        if progress_callback is not None:
            hooks.append(progress_callback)
        hooks.append(self._progress_logger)

        opts = self._build_ydl_opts(request, hooks)

        self._log("Starting yt-dlp with the following options:")
        for key, value in opts.items():
            if key == "progress_hooks":
                continue
            self._log(f"  {key}: {value}")

        try:
            with YoutubeDL(opts) as ydl:
                ydl.download([request.url])
        except DownloadError as exc:
            message = str(exc)
            if "Only images are available" in message or "Requested format is not available" in message:
                self._log(
                    "⚠️ YouTube did not provide a playable video stream for the selected format. "
                    "Try switching to Compatibility mode or run 'yt-dlp -F <url>' to list supported formats."
                )
            raise

    def _progress_logger(self, status: Dict[str, Any]) -> None:
        if status.get("status") == "downloading":
            percent = status.get("_percent_str", "0%")
            speed = status.get("_speed_str", "?")
            eta = status.get("_eta_str", "?")
            self._log(f"Downloading... {percent} at {speed}, ETA {eta}")
        elif status.get("status") == "finished":
            filename = status.get("filename")
            self._log(f"Download finished: {filename}")
        elif status.get("status") == "error":
            self._log("An error occurred while downloading.")


class BackgroundDownloader:
    """Utility to run downloads without blocking the UI thread."""

    def __init__(self, downloader: StreamSaavyDownloader) -> None:
        self.downloader = downloader
        self._thread: Optional[threading.Thread] = None

    def is_running(self) -> bool:
        return self._thread is not None and self._thread.is_alive()

    def start(self, request: DownloadRequest, progress_callback: Optional[Callable[[Dict[str, Any]], None]] = None, done_callback: Optional[Callable[[Optional[Exception]], None]] = None) -> None:
        if self.is_running():
            raise RuntimeError("A download is already in progress.")

        def worker() -> None:
            error: Optional[Exception] = None
            try:
                self.downloader.download(request, progress_callback=progress_callback)
            except Exception as exc:  # pragma: no cover - propagated to UI
                error = exc
            finally:
                if done_callback is not None:
                    done_callback(error)

        self._thread = threading.Thread(target=worker, daemon=True)
        self._thread.start()<|MERGE_RESOLUTION|>--- conflicted
+++ resolved
@@ -131,20 +131,15 @@
                 {
                     "key": "FFmpegExtractAudio",
                     "preferredcodec": "mp3",
-<<<<<<< HEAD
                     "preferredquality": quality,
-=======
-                    "preferredquality": bitrate,
->>>>>>> a85bd397
+
                 }
             ],
             "postprocessor_args": ["-b:a", bitrate, "-ar", "44100"],
         }
 
     def _compatibility_opts(self, request: DownloadRequest) -> Dict[str, Any]:
-<<<<<<< HEAD
-        return self._audio_opts(request)
-=======
+
         bitrate = request.normalized_audio_bitrate()
         return {
             "format": AUDIO_FORMAT_SELECTOR,
@@ -158,7 +153,6 @@
             ],
             "postprocessor_args": ["-b:a", bitrate, "-ar", "44100"],
         }
->>>>>>> a85bd397
 
     def _video_opts(self, request: DownloadRequest) -> Dict[str, Any]:
         resolution = request.normalized_video_resolution()
