--- conflicted
+++ resolved
@@ -139,10 +139,7 @@
     default_save_path = str(Path.home() / "Downloads")
     return render_template(
         "index.html",
-<<<<<<< HEAD
-=======
         modes=[(mode.value, mode.display_label) for mode in DownloadMode],
->>>>>>> 273aac1c
         state=snapshot,
         default_save_path=default_save_path,
     )
